use anyhow::Result;
use rand::Rng;
use std::thread;
use std::time::{Duration, SystemTime};
use crate::verbose_wait;

// 1. Define a dedicated trait for jitter generation.
// This makes the dependency explicit and easy to mock.
pub trait JitterGenerator {
    fn generate(&mut self, max_jitter: Duration) -> Duration;
}

// 2. Implement the trait for the real random number generator.
pub struct RandomJitterGenerator<T: Rng> {
    rng: T,
}

impl<T: Rng> RandomJitterGenerator<T> {
    pub fn new(rng: T) -> Self {
        Self { rng }
    }
}

impl<T: Rng> JitterGenerator for RandomJitterGenerator<T> {
    fn generate(&mut self, max_jitter: Duration) -> Duration {
        if max_jitter.is_zero() {
            return Duration::ZERO;
        }
        let jitter_millis = self.rng.random_range(0..=max_jitter.as_millis() as u64);
        Duration::from_millis(jitter_millis)
    }
}

pub trait WaitCondition {
    fn wait(&self) -> Result<()>;
}

pub struct DurationWait {
    pub duration: Duration,
    pub verbose: Option<Duration>,
    pub jitter: Option<Duration>,
}

impl DurationWait {
    // 3. The core logic now takes the trait object as an argument.
    fn calculate_sleep_duration(&self, jitter_gen: &mut dyn JitterGenerator) -> Duration {
        let max_jitter = self.jitter.unwrap_or(Duration::ZERO);
        let random_jitter = jitter_gen.generate(max_jitter);
        self.duration + random_jitter
    }
}

pub struct TimeAlignWait {
    pub align_interval: Duration,
    pub verbose: Option<Duration>,
}

impl WaitCondition for TimeAlignWait {
    fn wait(&self) -> Result<()> {
        let now = SystemTime::now().duration_since(SystemTime::UNIX_EPOCH)?;
        let sleep_duration = if self.align_interval.as_secs() == 0 {
            Duration::ZERO
        } else {
            let remainder = now.as_secs() % self.align_interval.as_secs();
            if remainder == 0 {
                self.align_interval
            } else {
                self.align_interval - Duration::from_secs(remainder)
            }
        };

        if let Some(display_interval) = self.verbose {
            let display_fn = |remaining: Duration| {
                if remaining.is_zero() {
                    eprintln!("Wait complete.");
                } else {
                    eprintln!("[DOZR] Time remaining: {:.2}s", remaining.as_secs_f64());
                }
            };
            verbose_wait(sleep_duration, display_interval, display_fn);
        } else {
            thread::sleep(sleep_duration);
        }
        Ok(())
    }
}

pub struct ProbabilisticWait {
    pub duration: Duration,
    pub probability: f64,
    pub verbose: Option<Duration>,
}

pub struct UntilTimeWait {
    pub sleep_duration: Duration,
    pub verbose: Option<Duration>,
}

impl WaitCondition for UntilTimeWait {
    fn wait(&self) -> Result<()> {
        if let Some(display_interval) = self.verbose {
            eprintln!(
                "Waiting until time. Sleeping for {}",
                format_duration(self.sleep_duration)
            );

            let start_time = Instant::now();
            let mut next_display_time = start_time + display_interval;

            while start_time.elapsed() < self.sleep_duration {
                let current_time = Instant::now();

                if current_time >= next_display_time {
                    let remaining_time = self.sleep_duration
                        .checked_sub(start_time.elapsed())
                        .unwrap_or(Duration::ZERO);
                    eprintln!("ETA: {}", format_duration(remaining_time));
                    next_display_time = current_time + display_interval;
                }
                let time_until_next_display = next_display_time.saturating_duration_since(current_time);
                thread::sleep(std::cmp::min(display_interval, time_until_next_display));
            }

            eprintln!("Wait until time complete.");
        } else {
            thread::sleep(self.sleep_duration);
        }
        Ok(())
    }
}

impl WaitCondition for ProbabilisticWait {
    fn wait(&self) -> Result<()> {
        let mut rng = rand::rng();
        let roll: f64 = rng.random_range(0.0..1.0);

        if roll <= self.probability {
            // Perform the actual sleep, potentially with verbose output
            if let Some(display_interval) = self.verbose {
                let display_fn = |remaining: Duration| {
                    if remaining.is_zero() {
                        eprintln!("Wait complete.");
                    } else {
                        eprintln!("[DOZR] Time remaining: {:.2}s", remaining.as_secs_f64());
                    }
                };
                verbose_wait(self.duration, display_interval, display_fn);
            } else {
                // Non-verbose path
                thread::sleep(self.duration);
            }
        } else if self.verbose.is_some() {
            eprintln!(
                "Probabilistic wait: Skipping sleep (probability: {}, roll: {})",
                self.probability, roll
            );
        }
        Ok(())
    }
}

impl WaitCondition for DurationWait {
    fn wait(&self) -> Result<()> {
        let mut rng = rand::rng();
        let mut jitter_gen = RandomJitterGenerator::new(&mut rng);
        let sleep_duration = self.calculate_sleep_duration(&mut jitter_gen);

        if let Some(display_interval) = self.verbose {
            let display_fn = |remaining: Duration| {
                if remaining.is_zero() {
                    eprintln!("Wait complete.");
                } else {
                    eprintln!("[DOZR] Time remaining: {:.2}s", remaining.as_secs_f64());
                }
            };
            verbose_wait(sleep_duration, display_interval, display_fn);
        } else {
            // Non-verbose path
            thread::sleep(sleep_duration);
        }
        Ok(())
    }
}

#[cfg(test)]
mod tests {
    use super::*;
<<<<<<< HEAD
    use std::time::Duration;
    use chrono::Timelike;
=======
    use std::time::{Duration, Instant};
>>>>>>> 3223d108

    // 4. Create a mock generator for testing.
    struct MockJitterGenerator {
        jitter: Duration,
    }

    impl JitterGenerator for MockJitterGenerator {
        fn generate(&mut self, _max_jitter: Duration) -> Duration {
            // Return the exact, predictable jitter for the test.
            self.jitter
        }
    }

    #[test]
    fn test_duration_wait_creation() {
        let duration = Duration::from_secs(1);
        let wait_condition = DurationWait {
            duration,
            jitter: None,
            verbose: None,
        };
        assert_eq!(wait_condition.duration, duration);
    }

    #[test]
    fn test_calculate_sleep_duration_with_jitter() {
        let mut mock_gen = MockJitterGenerator {
            jitter: Duration::from_millis(1),
        };
        let wait_condition = DurationWait {
            duration: Duration::from_secs(1),
            jitter: Some(Duration::from_millis(500)),
            verbose: None,
        };

        let calculated_duration = wait_condition.calculate_sleep_duration(&mut mock_gen);

        // Assert that the base duration is correctly added to the mock jitter.
        assert_eq!(calculated_duration, Duration::from_millis(1001));
    }

    #[test]
    fn test_time_align_wait_calculation() {
        // Test case 1: Current time is exactly on an alignment point
        let now_secs = 100; // Example: 100 seconds past epoch
        let align_interval = Duration::from_secs(10);
        let expected_sleep = Duration::from_secs(10);
        let calculated_sleep = calculate_time_to_next_alignment(now_secs, align_interval);
        assert_eq!(calculated_sleep, expected_sleep);

        // Test case 2: Current time is slightly past an alignment point
        let now_secs = 103; // Example: 103 seconds past epoch
        let align_interval = Duration::from_secs(10);
        let expected_sleep = Duration::from_secs(7);
        let calculated_sleep = calculate_time_to_next_alignment(now_secs, align_interval);
        assert_eq!(calculated_sleep, expected_sleep);

        // Test case 3: Current time is just before next alignment point
        let now_secs = 109; // Example: 109 seconds past epoch
        let align_interval = Duration::from_secs(10);
        let expected_sleep = Duration::from_secs(1);
        let calculated_sleep = calculate_time_to_next_alignment(now_secs, align_interval);
        assert_eq!(calculated_sleep, expected_sleep);

        // Test case 4: Alignment interval is 0
        let now_secs = 100;
        let align_interval = Duration::from_secs(0);
        let expected_sleep = Duration::from_secs(0);
        let calculated_sleep = calculate_time_to_next_alignment(now_secs, align_interval);
        assert_eq!(calculated_sleep, expected_sleep);

        // Test case 5: Larger alignment interval (e.g., 1 minute)
        let now_secs = 65; // 1 minute and 5 seconds past epoch
        let align_interval = Duration::from_secs(60);
        let expected_sleep = Duration::from_secs(55); // Should align to 2 minutes mark
        let calculated_sleep = calculate_time_to_next_alignment(now_secs, align_interval);
        assert_eq!(calculated_sleep, expected_sleep);
    }

    // Helper function for testing TimeAlignWait
    fn calculate_time_to_next_alignment(now_secs: u64, align_interval: Duration) -> Duration {
        if align_interval.as_secs() == 0 {
            return Duration::ZERO;
        }
        let remainder = now_secs % align_interval.as_secs();
        if remainder == 0 {
            align_interval
        } else {
            align_interval - Duration::from_secs(remainder)
        }
    }

    #[test]
    fn test_probabilistic_wait_always_sleeps_at_1_0_probability() {
        let wait_condition = ProbabilisticWait {
            duration: Duration::from_millis(100),
            probability: 1.0,
            verbose: None,
        };
        let start_time = Instant::now();
        wait_condition.wait().unwrap();
        let elapsed = start_time.elapsed();
        assert!(elapsed >= Duration::from_millis(100));
    }

    #[test]
    fn test_probabilistic_wait_never_sleeps_at_0_0_probability() {
        let wait_condition = ProbabilisticWait {
            duration: Duration::from_millis(100),
            probability: 0.0,
            verbose: None,
        };
        let start_time = Instant::now();
        wait_condition.wait().unwrap();
        let elapsed = start_time.elapsed();
        assert!(elapsed < Duration::from_millis(50)); // Should be very fast, not actually sleep
    }

    #[test]
    fn test_until_time_wait_calculation() {
        // Mock current time to a known point for deterministic testing
        // This is tricky without a time-mocking library. For now, we'll rely on
        // the `parse_time_until` function's internal logic being correct.
        // We can't easily test the `wait` method deterministically here without
        // mocking `SystemTime::now()`.

        // Test case 1: Target time is in the future today
        let now = chrono::Local::now();
        let target_time_str = format!("{:02}:{:02}:{:02}", now.hour(), now.minute(), (now.second() + 5) % 60);
        let parsed_duration = crate::cli::parse_time_until(&target_time_str).unwrap();
        assert!(parsed_duration >= Duration::from_secs(4)); // Should be around 5 seconds
        assert!(parsed_duration <= Duration::from_secs(6));

        // Test case 2: Target time is in the past today, so it rolls over to tomorrow
        let now = chrono::Local::now();
        let target_time_str = format!("{:02}:{:02}:{:02}", now.hour(), now.minute(), (now.second() + 55) % 60);
        let parsed_duration = crate::cli::parse_time_until(&target_time_str).unwrap();
        // Should be approximately 24 hours minus the difference to the next minute
        assert!(parsed_duration >= Duration::from_secs(23 * 3600 + 59 * 60));
        assert!(parsed_duration <= Duration::from_secs(24 * 3600 + 1));
    }

    // Note: Testing intermediate probabilities (e.g., 0.5) is non-deterministic
    // and typically requires running many iterations and checking statistical distribution,
    // or mocking the RNG, which is beyond the scope of a simple unit test here.
}<|MERGE_RESOLUTION|>--- conflicted
+++ resolved
@@ -185,12 +185,8 @@
 #[cfg(test)]
 mod tests {
     use super::*;
-<<<<<<< HEAD
-    use std::time::Duration;
+    use std::time::{Duration, Instant};
     use chrono::Timelike;
-=======
-    use std::time::{Duration, Instant};
->>>>>>> 3223d108
 
     // 4. Create a mock generator for testing.
     struct MockJitterGenerator {
