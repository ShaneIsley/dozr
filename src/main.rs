use anyhow::Result;
use dozr::run;

fn main() -> Result<()> {
<<<<<<< HEAD
    let cli = Cli::parse();

    let condition: Box<dyn WaitCondition> = match (cli.duration, cli.align, cli.probability, cli.until) {
        (Some(duration), None, Some(probability), None) => {
            // Probabilistic wait
            Box::new(dozr::conditions::ProbabilisticWait {
                duration,
                probability,
                verbose: cli.verbose,
            })
        },
        (Some(duration), None, None, None) => {
            // Standard duration wait (with optional jitter)
            Box::new(dozr::conditions::DurationWait {
                duration,
                jitter: cli.jitter,
                verbose: cli.verbose,
            })
        },
        (None, Some(align_interval), None, None) => {
            // Time alignment wait
            Box::new(dozr::conditions::TimeAlignWait {
                align_interval,
                verbose: cli.verbose,
            })
        },
        (None, None, None, Some(until_duration)) => {
            // Wait until specific time
            Box::new(dozr::conditions::UntilTimeWait {
                sleep_duration: until_duration,
                verbose: cli.verbose,
            })
        },
        // Clap's `group` and `requires` attributes should handle other invalid combinations,
        // so this `_` case should ideally only catch "no arguments provided" or unexpected states.
        (None, None, None, None) => {
            return Err(anyhow::anyhow!("Must specify either <DURATION>, --align, or --until. Use --help for more information."));
        },
        // This case should be caught by clap's `requires = "duration"` on `probability`
        // if probability is Some but duration is None.
        (None, _, Some(_), _) => {
             return Err(anyhow::anyhow!("--probability requires a DURATION. Use --help for more information."));
        },
        // Catch-all for any other unexpected combinations not explicitly handled by clap
        _ => {
            return Err(anyhow::anyhow!("Invalid argument combination. Use --help for more information."));
        }
    };

    condition.wait()
=======
    run()
>>>>>>> 3223d108
}<|MERGE_RESOLUTION|>--- conflicted
+++ resolved
@@ -2,58 +2,5 @@
 use dozr::run;
 
 fn main() -> Result<()> {
-<<<<<<< HEAD
-    let cli = Cli::parse();
-
-    let condition: Box<dyn WaitCondition> = match (cli.duration, cli.align, cli.probability, cli.until) {
-        (Some(duration), None, Some(probability), None) => {
-            // Probabilistic wait
-            Box::new(dozr::conditions::ProbabilisticWait {
-                duration,
-                probability,
-                verbose: cli.verbose,
-            })
-        },
-        (Some(duration), None, None, None) => {
-            // Standard duration wait (with optional jitter)
-            Box::new(dozr::conditions::DurationWait {
-                duration,
-                jitter: cli.jitter,
-                verbose: cli.verbose,
-            })
-        },
-        (None, Some(align_interval), None, None) => {
-            // Time alignment wait
-            Box::new(dozr::conditions::TimeAlignWait {
-                align_interval,
-                verbose: cli.verbose,
-            })
-        },
-        (None, None, None, Some(until_duration)) => {
-            // Wait until specific time
-            Box::new(dozr::conditions::UntilTimeWait {
-                sleep_duration: until_duration,
-                verbose: cli.verbose,
-            })
-        },
-        // Clap's `group` and `requires` attributes should handle other invalid combinations,
-        // so this `_` case should ideally only catch "no arguments provided" or unexpected states.
-        (None, None, None, None) => {
-            return Err(anyhow::anyhow!("Must specify either <DURATION>, --align, or --until. Use --help for more information."));
-        },
-        // This case should be caught by clap's `requires = "duration"` on `probability`
-        // if probability is Some but duration is None.
-        (None, _, Some(_), _) => {
-             return Err(anyhow::anyhow!("--probability requires a DURATION. Use --help for more information."));
-        },
-        // Catch-all for any other unexpected combinations not explicitly handled by clap
-        _ => {
-            return Err(anyhow::anyhow!("Invalid argument combination. Use --help for more information."));
-        }
-    };
-
-    condition.wait()
-=======
     run()
->>>>>>> 3223d108
 }