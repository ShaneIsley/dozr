# dozr Examples

This document provides various examples of how to use the `dozr` command-line utility.

## Basic Usage

### Waiting for a fixed duration

Wait for 1 second:

```bash
<<<<<<< HEAD
dozr 1s
=======
dozr --duration 10s
>>>>>>> 3223d108
```

Wait for 2 seconds:

```bash
<<<<<<< HEAD
dozr 2s
=======
dozr --duration 1m30s
>>>>>>> 3223d108
```

### Waiting with Jitter

Add a random delay to your wait. The jitter value specifies the *maximum* additional random duration.

Wait for 1 second, plus a random duration between 0 and 0.5 seconds:

```bash
<<<<<<< HEAD
dozr 1s --jitter 500ms
=======
dozr --duration 5s --jitter 2s
>>>>>>> 3223d108
```

This can be useful for distributing load or simulating more natural delays in scripts.

### Verbose Output

Use the `--verbose` or `-v` flag to see real-time status updates, including the estimated time remaining (ETA). By default, updates are adaptive (e.g., every 1 second for long waits, 500ms for short waits).

Wait for 3 seconds with verbose output:

```bash
<<<<<<< HEAD
dozr 3s --verbose
=======
dozr --duration 30s --verbose
>>>>>>> 3223d108
```

Combine verbose output with jitter:

```bash
<<<<<<< HEAD
dozr 2s --jitter 1s -v
=======
dozr --duration 1m --jitter 10s -v
>>>>>>> 3223d108
```

### Custom Verbose Update Period

Specify a custom update period for verbose messages (e.g., every 250 milliseconds):

```bash
<<<<<<< HEAD
dozr 1s --verbose 250ms
=======
dozr --duration 5s --verbose 250ms
>>>>>>> 3223d108
```

Set verbose messages to update every 1 second:

```bash
<<<<<<< HEAD
dozr 2s --verbose 1s
=======
dozr --duration 1m --verbose 5s
>>>>>>> 3223d108
```

### Time Alignment

Align execution to the next even time interval. This is useful for synchronizing tasks to specific points in time (e.g., on the hour, every 15 minutes).

Wait until the next even 5-second mark:

```bash
dozr --align 5s
```

Wait until the next even 10-second mark, with verbose output:

```bash
dozr --align 10s --verbose
```

Combine with verbose output and a custom update period:

```bash
dozr --align 15s --verbose 1s
```

### Probabilistic Delay

Execute a wait with a given probability. This is useful for simulating intermittent delays or for chaos engineering.

Wait for 1 second with a 50% chance:

```bash
<<<<<<< HEAD
dozr 1s --probability 0.5
=======
dozr --duration 5s --probability 0.5
>>>>>>> 3223d108
```

Wait for 1 second with a 100% chance (equivalent to `dozr 1s`):

```bash
<<<<<<< HEAD
dozr 1s --probability 1.0
=======
dozr --duration 10s --probability 1.0
>>>>>>> 3223d108
```

Wait for 1 second with a 0% chance (will not wait):

```bash
<<<<<<< HEAD
dozr 1s --probability 0.0
=======
dozr --duration 10s --probability 0.0
>>>>>>> 3223d108
```

Combine with verbose output:

```bash
dozr --duration 3s --probability 0.75 --verbose
```

### Using `dozr` in Pipelines

Since `dozr` prints its verbose output to `stderr`, it can be easily integrated into shell pipelines without interfering with `stdout`.

Run a command, wait, then run another command, showing `dozr`'s progress:

```bash
echo "Starting process..."
<<<<<<< HEAD
dozr 2s -v
=======
dozr --duration 5s -v
>>>>>>> 3223d108
echo "Process complete."
```

Redirect `dozr`'s verbose output to a log file:

```bash
<<<<<<< HEAD
dozr 1s --jitter 500ms -v 2> dozr_progress.log
=======
dozr --duration 1m --jitter 5s -v 2> dozr_progress.log
>>>>>>> 3223d108
cat dozr_progress.log
```<|MERGE_RESOLUTION|>--- conflicted
+++ resolved
@@ -6,38 +6,26 @@
 
 ### Waiting for a fixed duration
 
-Wait for 1 second:
+Wait for 10 seconds:
 
 ```bash
-<<<<<<< HEAD
-dozr 1s
-=======
 dozr --duration 10s
->>>>>>> 3223d108
 ```
 
-Wait for 2 seconds:
+Wait for 1 minute and 30 seconds:
 
 ```bash
-<<<<<<< HEAD
-dozr 2s
-=======
 dozr --duration 1m30s
->>>>>>> 3223d108
 ```
 
 ### Waiting with Jitter
 
 Add a random delay to your wait. The jitter value specifies the *maximum* additional random duration.
 
-Wait for 1 second, plus a random duration between 0 and 0.5 seconds:
+Wait for 5 seconds, plus a random duration between 0 and 2 seconds:
 
 ```bash
-<<<<<<< HEAD
-dozr 1s --jitter 500ms
-=======
 dozr --duration 5s --jitter 2s
->>>>>>> 3223d108
 ```
 
 This can be useful for distributing load or simulating more natural delays in scripts.
@@ -46,24 +34,16 @@
 
 Use the `--verbose` or `-v` flag to see real-time status updates, including the estimated time remaining (ETA). By default, updates are adaptive (e.g., every 1 second for long waits, 500ms for short waits).
 
-Wait for 3 seconds with verbose output:
+Wait for 30 seconds with verbose output:
 
 ```bash
-<<<<<<< HEAD
-dozr 3s --verbose
-=======
 dozr --duration 30s --verbose
->>>>>>> 3223d108
 ```
 
 Combine verbose output with jitter:
 
 ```bash
-<<<<<<< HEAD
-dozr 2s --jitter 1s -v
-=======
 dozr --duration 1m --jitter 10s -v
->>>>>>> 3223d108
 ```
 
 ### Custom Verbose Update Period
@@ -71,21 +51,13 @@
 Specify a custom update period for verbose messages (e.g., every 250 milliseconds):
 
 ```bash
-<<<<<<< HEAD
-dozr 1s --verbose 250ms
-=======
 dozr --duration 5s --verbose 250ms
->>>>>>> 3223d108
 ```
 
-Set verbose messages to update every 1 second:
+Set verbose messages to update every 5 seconds:
 
 ```bash
-<<<<<<< HEAD
-dozr 2s --verbose 1s
-=======
 dozr --duration 1m --verbose 5s
->>>>>>> 3223d108
 ```
 
 ### Time Alignment
@@ -114,34 +86,22 @@
 
 Execute a wait with a given probability. This is useful for simulating intermittent delays or for chaos engineering.
 
-Wait for 1 second with a 50% chance:
+Wait for 5 seconds with a 50% chance:
 
 ```bash
-<<<<<<< HEAD
-dozr 1s --probability 0.5
-=======
 dozr --duration 5s --probability 0.5
->>>>>>> 3223d108
 ```
 
-Wait for 1 second with a 100% chance (equivalent to `dozr 1s`):
+Wait for 10 seconds with a 100% chance (equivalent to `dozr 10s`):
 
 ```bash
-<<<<<<< HEAD
-dozr 1s --probability 1.0
-=======
 dozr --duration 10s --probability 1.0
->>>>>>> 3223d108
 ```
 
-Wait for 1 second with a 0% chance (will not wait):
+Wait for 10 seconds with a 0% chance (will not wait):
 
 ```bash
-<<<<<<< HEAD
-dozr 1s --probability 0.0
-=======
 dozr --duration 10s --probability 0.0
->>>>>>> 3223d108
 ```
 
 Combine with verbose output:
@@ -158,21 +118,13 @@
 
 ```bash
 echo "Starting process..."
-<<<<<<< HEAD
-dozr 2s -v
-=======
 dozr --duration 5s -v
->>>>>>> 3223d108
 echo "Process complete."
 ```
 
 Redirect `dozr`'s verbose output to a log file:
 
 ```bash
-<<<<<<< HEAD
-dozr 1s --jitter 500ms -v 2> dozr_progress.log
-=======
 dozr --duration 1m --jitter 5s -v 2> dozr_progress.log
->>>>>>> 3223d108
 cat dozr_progress.log
 ```