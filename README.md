--- conflicted
+++ resolved
@@ -47,11 +47,7 @@
 
 ### Verbose Output
 
-<<<<<<< HEAD
-Get detailed feedback during the wait. By default, updates are printed every 1 second.
-=======
 Get detailed feedback during the wait. When `--verbose` is used without a specified period, `dozr` intelligently adapts the update frequency based on the remaining time (e.g., less frequent for long waits, more frequent as the end approaches).
->>>>>>> 4a811f24
 
 ```bash
 dozr 3s --verbose
@@ -60,21 +56,13 @@
 To specify a fixed update period (e.g., every 250 milliseconds):
 
 ```bash
-<<<<<<< HEAD
-dozr 2s --jitter 1s --verbose
-=======
 dozr 10s --verbose 250ms
->>>>>>> 4a811f24
 ```
 
 Combine with jitter:
 
 ```bash
-<<<<<<< HEAD
-dozr 1s --verbose 250ms
-=======
-dozr 5s --jitter 2s --verbose
->>>>>>> 4a811f24
+dozr 2s --jitter 1s --verbose
 ```
 
 ### Time Alignment
